--- conflicted
+++ resolved
@@ -29,15 +29,10 @@
   void set_log(bool value);
   void set_histogram(bool value);
   void set_procs_debug(bool value);
-<<<<<<< HEAD
   void set_remote_bitbang(remote_bitbang_t* remote_bitbang) {
     this->remote_bitbang = remote_bitbang;
   }
-  const char* get_config_string() { return config_string.c_str(); }
-=======
-  void set_gdbserver(gdbserver_t* gdbserver) { this->gdbserver = gdbserver; }
   const char* get_dts() { return dts.c_str(); }
->>>>>>> d6fce459
   processor_t* get_core(size_t i) { return procs.at(i); }
   unsigned nprocs() const { return procs.size(); }
 
